package hex.tree;

import hex.*;
import water.*;
import water.codegen.CodeGenerator;
import water.codegen.CodeGeneratorPipeline;
import water.exceptions.H2OIllegalArgumentException;
import water.exceptions.JCodeSB;
import water.util.*;

import java.lang.reflect.Field;
import java.util.ArrayList;
import java.util.Arrays;

public abstract class SharedTreeModel<M extends SharedTreeModel<M,P,O>, P extends SharedTreeModel.SharedTreeParameters, O extends SharedTreeModel.SharedTreeOutput> extends Model<M,P,O> {

  public abstract static class SharedTreeParameters extends Model.Parameters {

    public int _ntrees=50; // Number of trees in the final model. Grid Search, comma sep values:50,100,150,200

    public int _max_depth = 5; // Maximum tree depth. Grid Search, comma sep values:5,7

    public double _min_rows = 10; // Fewest allowed observations in a leaf (in R called 'nodesize'). Grid Search, comma sep values

    public int _nbins = 20; // Numerical (real/int) cols: Build a histogram of this many bins, then split at the best point

    public int _nbins_cats = 1024; // Categorical (factor) cols: Build a histogram of this many bins, then split at the best point

    public double _r2_stopping = 0.999999; // Stop when the r^2 metric equals or exceeds this value

    public long _seed = -1;

    public int _nbins_top_level = 1<<10; //hardcoded maximum top-level number of bins for real-valued columns

    public boolean _build_tree_one_node = false;

    public int _initial_score_interval = 4000; //Adding this parameter to take away the hard coded value of 4000 for scoring the first  4 secs

    public int _score_interval = 4000; //Adding this parameter to take away the hard coded value of 4000 for scoring each iteration every 4 secs

    public float _sample_rate = 0.632f; //fraction of rows to sample for each tree

<<<<<<< HEAD
    @Override protected long nFoldSeed() { 
      return _seed == -1 ? (_seed = RandomUtils.getRNG(System.nanoTime()).nextLong()) : _seed;
    }
=======
    public float _col_sample_rate_per_tree = 1.0f; //fraction of columns to sample for each tree

    @Override protected long nFoldSeed() { return _seed; }
>>>>>>> 343bf822

    /** Fields which can NOT be modified if checkpoint is specified.
     * FIXME: should be defined in Schema API annotation
     */
    private static String[] CHECKPOINT_NON_MODIFIABLE_FIELDS = new String[] { "_build_tree_one_node", "_sample_rate", "_max_depth", "_min_rows", "_nbins", "_nbins_cats", "_nbins_top_level"};

    protected String[] getCheckpointNonModifiableFields() {
      return CHECKPOINT_NON_MODIFIABLE_FIELDS;
    }

    /** This method will take actual parameters and validate them with parameters of
     * requested checkpoint. In case of problem, it throws an API exception.
     *
     * @param checkpointParameters checkpoint parameters
     */
    public void validateWithCheckpoint(SharedTreeParameters checkpointParameters) {
      for (Field fAfter : this.getClass().getFields()) {
        // only look at non-modifiable fields
        if (ArrayUtils.contains(getCheckpointNonModifiableFields(),fAfter.getName())) {
          for (Field fBefore : checkpointParameters.getClass().getFields()) {
            if (fBefore.equals(fAfter)) {
              try {
                if (!PojoUtils.equals(this, fAfter, checkpointParameters, checkpointParameters.getClass().getField(fAfter.getName()))) {
                  throw new H2OIllegalArgumentException(fAfter.getName(), "TreeBuilder", "Field " + fAfter.getName() + " cannot be modified if checkpoint is specified!");
                }
              } catch (NoSuchFieldException e) {
                throw new H2OIllegalArgumentException(fAfter.getName(), "TreeBuilder", "Field " + fAfter.getName() + " is not supported by checkpoint!");
              }
            }
          }
        }
      }
    }
  }

  @Override
  public double deviance(double w, double y, double f) {
    return new Distribution(_parms._distribution, _parms._tweedie_power).deviance(w, y, f);
  }

  @Override public ModelMetrics.MetricBuilder makeMetricBuilder(String[] domain) {
    switch(_output.getModelCategory()) {
      case Binomial:    return new ModelMetricsBinomial.MetricBuilderBinomial(domain);
      case Multinomial: return new ModelMetricsMultinomial.MetricBuilderMultinomial(_output.nclasses(),domain);
      case Regression:  return new ModelMetricsRegression.MetricBuilderRegression();
      default: throw H2O.unimpl();
    }
  }

  public abstract static class SharedTreeOutput extends Model.Output {
    /** InitF value (for zero trees)
     *  f0 = mean(yi) for gaussian
     *  f0 = log(yi/1-yi) for bernoulli
     *
     *  For GBM bernoulli, the initial prediction for 0 trees is
     *  p = 1/(1+exp(-f0))
     *
     *  From this, the mse for 0 trees (null model) can be computed as follows:
     *  mean((yi-p)^2)
     * */
    public double _init_f;

    /** Number of trees actually in the model (as opposed to requested) */
    public int _ntrees;

    /** More indepth tree stats */
    final public TreeStats _treeStats;

    /** Trees get big, so store each one seperately in the DKV. */
    public Key<CompressedTree>[/*_ntrees*/][/*_nclass*/] _treeKeys;

    public ScoreKeeper _scored_train[/*ntrees+1*/];
    public ScoreKeeper _scored_valid[/*ntrees+1*/];
    public ScoreKeeper[] scoreKeepers() {
      ArrayList<ScoreKeeper> skl = new ArrayList<>();
      ScoreKeeper[] ska = _validation_metrics != null ? _scored_valid : _scored_train;
      for( ScoreKeeper sk : ska )
        if (!sk.isEmpty())
          skl.add(sk);
      return skl.toArray(new ScoreKeeper[skl.size()]);
    }
    /** Training time */
    public long _training_time_ms[/*ntrees+1*/] = new long[]{System.currentTimeMillis()};

    /**
     * Variable importances computed during training
     */
    public TwoDimTable _variable_importances;
    public VarImp _varimp;

    public SharedTreeOutput( SharedTree b, double mse_train, double mse_valid ) {
      super(b);
      _ntrees = 0;              // No trees yet
      _treeKeys = new Key[_ntrees][]; // No tree keys yet
      _treeStats = new TreeStats();
      _scored_train = new ScoreKeeper[]{new ScoreKeeper(mse_train)};
      _scored_valid = new ScoreKeeper[]{new ScoreKeeper(mse_valid)};
      _modelClassDist = _priorClassDist;
    }

    // Append next set of K trees
    public void addKTrees( DTree[] trees) {
      // DEBUG: Print the generated K trees
      //SharedTree.printGenerateTrees(trees);
      assert nclasses()==trees.length;
      // Compress trees and record tree-keys
      _treeKeys = Arrays.copyOf(_treeKeys ,_ntrees+1);
      Key[] keys = _treeKeys[_ntrees] = new Key[trees.length];
      Futures fs = new Futures();
      for( int i=0; i<nclasses(); i++ ) if( trees[i] != null ) {
        CompressedTree ct = trees[i].compress(_ntrees,i);
        DKV.put(keys[i]=ct._key,ct,fs);
        _treeStats.updateBy(trees[i]); // Update tree shape stats
      }
      _ntrees++;
      // 1-based for errors; _scored_train[0] is for zero trees, not 1 tree
      _scored_train = ArrayUtils.copyAndFillOf(_scored_train, _ntrees+1, new ScoreKeeper());
      _scored_valid = _scored_valid != null ? ArrayUtils.copyAndFillOf(_scored_valid, _ntrees+1, new ScoreKeeper()) : null;
      _training_time_ms = ArrayUtils.copyAndFillOf(_training_time_ms, _ntrees+1, System.currentTimeMillis());
      fs.blockForPending();
    }

    public CompressedTree ctree( int tnum, int knum ) { return _treeKeys[tnum][knum].get(); }
    public String toStringTree ( int tnum, int knum ) { return ctree(tnum,knum).toString(this); }
  }

  public SharedTreeModel(Key selfKey, P parms, O output) { super(selfKey,parms,output); }

  @Override protected double[] score0(double data[/*ncols*/], double preds[/*nclasses+1*/]) {
    return score0(data, preds, 1.0, 0.0);
  }
  @Override
  protected double[] score0(double[] data, double[] preds, double weight, double offset) {
    // Prefetch trees into the local cache if it is necessary
    // Invoke scoring
    Arrays.fill(preds,0);
    for( int tidx=0; tidx<_output._treeKeys.length; tidx++ )
      score0(data, preds, tidx);
    return preds;
  }
  // Score per line per tree
  private void score0(double data[], double preds[], int treeIdx) {
    Key[] keys = _output._treeKeys[treeIdx];
    for( int c=0; c<keys.length; c++ ) {
      if (keys[c] != null) {
        double pred = DKV.get(keys[c]).<CompressedTree>get().score(data);
        assert (!Double.isInfinite(pred));
        preds[keys.length == 1 ? 0 : c + 1] += pred;
      }
    }
  }

  /** Performs deep clone of given model.  */
  protected M deepClone(Key<M> result) {
    M newModel = (M)IcedUtils.deepCopy(this);
    newModel._key = result;
    // Do not clone model metrics
    newModel._output.clearModelMetrics();
    newModel._output._training_metrics = null;
    newModel._output._validation_metrics = null;
    // Clone trees
    Key[][] treeKeys = newModel._output._treeKeys;
    for (int i = 0; i < treeKeys.length; i++) {
      for (int j = 0; j < treeKeys[i].length; j++) {
        if (treeKeys[i][j] == null) continue;
        CompressedTree ct = DKV.get(treeKeys[i][j]).get();
        CompressedTree newCt = IcedUtils.deepCopy(ct);
        newCt._key = CompressedTree.makeTreeKey(i, j);
        DKV.put(treeKeys[i][j] = newCt._key,newCt);
      }
    }
    return newModel;
  }

  @Override protected Futures remove_impl( Futures fs ) {
    for( Key ks[] : _output._treeKeys)
      for( Key k : ks )
        if( k != null ) k.remove(fs);
    return super.remove_impl(fs);
  }

  /** Write out K/V pairs */
  @Override protected AutoBuffer writeAll_impl(AutoBuffer ab) {
    for( Key<CompressedTree> ks[] : _output._treeKeys )
      for( Key<CompressedTree> k : ks )
        ab.putKey(k);
    return super.writeAll_impl(ab);
  }

  @Override protected Keyed readAll_impl(AutoBuffer ab, Futures fs) { 
    for( Key<CompressedTree> ks[] : _output._treeKeys )
      for( Key<CompressedTree> k : ks )
        ab.getKey(k,fs);
    return super.readAll_impl(ab,fs);
  }

  // Override in subclasses to provide some top-level model-specific goodness
  @Override protected boolean toJavaCheckTooBig() {
    // If the number of leaves in a forest is more than N, don't try to render it in the browser as POJO code.
    return _output==null || _output._treeStats._num_trees * _output._treeStats._mean_leaves > 1000000;
  }
  protected boolean binomialOpt() { return true; }
  @Override protected SBPrintStream toJavaInit(SBPrintStream sb, CodeGeneratorPipeline fileCtx) {
    sb.nl();
    sb.ip("public boolean isSupervised() { return true; }").nl();
    sb.ip("public int nfeatures() { return "+_output.nfeatures()+"; }").nl();
    sb.ip("public int nclasses() { return "+_output.nclasses()+"; }").nl();
    return sb;
  }
  @Override protected void toJavaPredictBody(SBPrintStream body,
                                             CodeGeneratorPipeline classCtx,
                                             CodeGeneratorPipeline fileCtx,
                                             final boolean verboseCode) {
    final int nclass = _output.nclasses();
    body.ip("java.util.Arrays.fill(preds,0);").nl();
    body.ip("double[] fdata = hex.genmodel.GenModel.SharedTree_clean(data);").nl();
    final String mname = JCodeGen.toJavaId(_key.toString());

    // One forest-per-GBM-tree, with a real-tree-per-class
    for (int t=0; t < _output._treeKeys.length; t++) {
      // Generate score method for given tree
      toJavaForestName(body.i(),mname,t).p(".score0(fdata,preds);").nl();

      final int treeIdx = t;

      fileCtx.add(new CodeGenerator() {
        @Override
        public void generate(JCodeSB out) {
          // Generate a class implementing a tree
          out.nl();
          toJavaForestName(out.ip("class "), mname, treeIdx).p(" {").nl().ii(1);
          out.ip("public static void score0(double[] fdata, double[] preds) {").nl().ii(1);
          for( int c=0; c<nclass; c++ )
            if( !binomialOpt() || !(c==1 && nclass==2) ) // Binomial optimization
              toJavaTreeName(out.ip("preds[").p(nclass==1?0:c+1).p("] += "), mname, treeIdx, c).p(".score0(fdata);").nl();
          out.di(1).ip("}").nl(); // end of function
          out.di(1).ip("}").nl(); // end of forest class

          // Generate the pre-tree classes afterwards
          for (int c = 0; c < nclass; c++) {
            if( !binomialOpt() || !(c==1 && nclass==2) ) { // Binomial optimization
              String javaClassName = toJavaTreeName(new SB(), mname, treeIdx, c).toString();
              CompressedTree ct = _output.ctree(treeIdx, c);
              SB sb = new SB();
              new TreeJCodeGen(SharedTreeModel.this, ct, sb, javaClassName, verboseCode).generate();
              out.p(sb);
            }
          }
        }
      });
    }

    toJavaUnifyPreds(body);
  }
  abstract protected void toJavaUnifyPreds( SBPrintStream body);

  protected <T extends JCodeSB> T toJavaTreeName(final T sb, String mname, int t, int c ) {
    return (T) sb.p(mname).p("_Tree_").p(t).p("_class_").p(c);
  }
  protected <T extends JCodeSB> T toJavaForestName(final T sb, String mname, int t ) {
    return (T) sb.p(mname).p("_Forest_").p(t);
  }
}<|MERGE_RESOLUTION|>--- conflicted
+++ resolved
@@ -40,15 +40,11 @@
 
     public float _sample_rate = 0.632f; //fraction of rows to sample for each tree
 
-<<<<<<< HEAD
     @Override protected long nFoldSeed() { 
       return _seed == -1 ? (_seed = RandomUtils.getRNG(System.nanoTime()).nextLong()) : _seed;
     }
-=======
+
     public float _col_sample_rate_per_tree = 1.0f; //fraction of columns to sample for each tree
-
-    @Override protected long nFoldSeed() { return _seed; }
->>>>>>> 343bf822
 
     /** Fields which can NOT be modified if checkpoint is specified.
      * FIXME: should be defined in Schema API annotation
