setwd(normalizePath(dirname(R.utils::commandArgs(asValues=TRUE)$"f")))
source("../../scripts/h2o-r-test-setup.R")
test.predict.withoutresponse <- function(h) {

	ir = h2o.uploadFile(normalizePath(locate("smalldata/iris/iris.csv")),destination_frame="ir")
	ss = h2o.splitFrame(data=ir, ratios=.2, seed = 0)

	train = ss[[2]] 
	expect_equal(nrow(train),117)
	test = ss[[1]] 
	test = test[,-5] 
	expect_equal(ncol(test),4) 
	
	gg= h2o.gbm(x=1:4,y = 5,training_frame=train) 
	pr = h2o.predict(object=gg,newdata=test) 
<<<<<<< HEAD
  	
  	
=======

>>>>>>> 4f96ee57
}

doTest("Test predicts on data without response for multiclass", test.predict.withoutresponse)<|MERGE_RESOLUTION|>--- conflicted
+++ resolved
@@ -13,12 +13,7 @@
 	
 	gg= h2o.gbm(x=1:4,y = 5,training_frame=train) 
 	pr = h2o.predict(object=gg,newdata=test) 
-<<<<<<< HEAD
-  	
-  	
-=======
 
->>>>>>> 4f96ee57
 }
 
 doTest("Test predicts on data without response for multiclass", test.predict.withoutresponse)