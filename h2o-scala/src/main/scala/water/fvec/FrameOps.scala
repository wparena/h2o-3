--- conflicted
+++ resolved
@@ -66,13 +66,8 @@
   def colToEnum(cols: Array[String]): Unit = {
     if(!cols.map(name => { if (!this.names.contains(name)) false}).contains(false)) {
       val indexes = this.find(cols)
-<<<<<<< HEAD
-      indexes.zipWithIndex.map(i => this.replace(this.find(cols(i._2)),this.vec(i._1).toCategorical))
-      this.update(null)
-=======
       indexes.zipWithIndex.map(i => this.replace(this.find(cols(i._2)),this.vec(i._1).toCategoricalVec))
       this.update()
->>>>>>> 4f96ee57
     } else {
       throw new IllegalArgumentException("One or several columns are not present in your DataFrame")
     }
